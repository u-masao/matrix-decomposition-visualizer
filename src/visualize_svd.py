--- conflicted
+++ resolved
@@ -1,24 +1,3 @@
-<<<<<<< HEAD
-import matplotlib.pyplot as plt
-import numpy as np
-
-def visualize_svd(U, S, V):
-    fig, axs = plt.subplots(1, 3, figsize=(12, 4))
-    
-    # Visualize U
-    axs[0].imshow(np.real(U), aspect='equal', cmap='gray')
-    axs[0].set_title('U (左特異ベクトル)')
-    
-    # Visualize S
-    axs[1].imshow(np.diag(S), aspect='equal', cmap='gray')
-    axs[1].set_title('S (特異値)')
-    
-    # Visualize V
-    axs[2].imshow(np.real(V), aspect='equal', cmap='gray')
-    axs[2].set_title('V (右特異ベクトル)')
-    
-    plt.show()
-=======
 from io import BytesIO
 
 import gradio as gr
@@ -168,5 +147,4 @@
 
 if __name__ == "__main__":
     # Gradioサーバーを起動
-    demo.launch(share=False)
->>>>>>> 8ca27993
+    demo.launch(share=False)